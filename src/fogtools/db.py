"""Functionality to write a fog-database

This module contains functionality to write a fog-database.  It is a new
implementation of functionality initially written by Thomas Leppelt in
create_fog_vect_rast.py.  This rewrite is intended to update to newer versions
of fogpy and satpy, to make the code more maintainable by improved modularity
and adding unitests, and to support ground data over the USA.
"""

import os
import time
import logging
import subprocess
import tempfile
import pathlib
import functools
import collections
import abc
import pkg_resources
import fogpy.utils

import numpy
import pandas
import satpy
import satpy.readers
import yaml
import yaml.loader
import appdirs

<<<<<<< HEAD
import sattools.io

from . import abi, sky, isd, core, dem, log
=======
from . import abi, sky, isd, core
>>>>>>> 549c4863

logger = logging.getLogger(__name__)


class FogDBError(Exception):
    pass


class FogDB:
    """Database of fog cases.

    Database of fog cases with ground measurements, satellite measurement,
    fogpy retrievals, and auxiliary measurements.  This database may serve for
    validation and training purposes.

    This was initially started by Thomas Leppelt for SEVIRI data and the old
    mipp/mpop-based fogpy.  This class aims to replicate the functionality as
    implemented in the script ``create_fog_vect_rast.py`` and partially
    documented at
    https://ninjoservices.dwd.de/wiki/display/SATMET/Nebeldatenbank .

    It currently gathers:

      - synop
      - satellite data (ABI)
      - model data (ICON)
      - cloud microphysics (NWCSAF)
      - fogpy-calculated outputs such as fog
      - products calculated from DEM

    It is planned to add:

      - metar
      - swis
      - more satellite data (SEVIRI, FCI)
      - more model data (IFS, COSMO, ...)
      - more cloud microphysics data (NWCSAF, ABI-L2)

    Data are written out as a parquet file.
    """

    # A lot of this could be done in parallel, perhaps they should all return
    # awaitables?  Much of the data gathering is I/O bound *or* coming from a
    # subprocess.  Only the fogpy fog calculation is CPU bound.  Consider using
    # concurrent.futures:
    #
    # - ICON stuff is slow (wait for sky tape)
    # - ABI stuff is slow (download from AWS)
    # - NWCSAF is slow (external process) but depends on the former two
    # - loading synop and DEM is probably fast enough
    # - calculating fog is CPU bound and depends on other stuff being there
    #
    # so the most sense to do synchronously is downloading ABI and ICON.  The
    # NWCSAF software already monitors for files to appear and runs in the
    # background "naturally", so the procedure should be to asynchronously
    # download ICON and ABI data to the right place, then wait for NWCSAF
    # files to appear.  Where does concurrent.futures come in exactly?

    # TODO:
    #   - use concurrent.futures (but try linear/serial first)
    #   - add other datasets

    sat = nwp = cmic = ground = dem = fog = data = None

    def __init__(self):
        self.sat = _ABI()
        self.nwp = _ICON()
        self.cmic = _NWCSAF(dependencies={"sat": self.sat, "nwp": self.nwp})
        self.ground = _SYNOP()
        self.dem = _DEM("new-england")
        self.fog = _Fog(dependencies={"sat": self.sat, "cmic": self.cmic,
                                      "dem": self.dem})

    def __setattr__(self, k, v):
        getattr(self, k)  # will trigger AttributeError if not found
        super().__setattr__(k, v)

    def extend(self, timestamp):
        """Add data from <timestamp> to database

        This module extends the database, creatig it if it doesn't exist yet,
        with measurements for the time indicated by <timestamp>.  It calculates
        ground station measurements, then uses the lats and lons

        Args:
            timestamp (pandas.Timestamp):
                Time for which to add data to database
        """

        with log.LogToTimeFile(timestamp):
            # first get the ground stations: these determine which points I want to
            # extract
            logger.info(f"Loading data for {timestamp:%Y-%m-%d %H:%M:%S}")
            synop = self.ground.load(timestamp)
            lats = synop.index.get_level_values("LATITUDE")
            lons = synop.index.get_level_values("LONGITUDE")
            # FIXME: use concurrent.futures here
            # extract will also call .load thus taking care of dependencies
            satdata = self.sat.extract(timestamp, lats, lons)
            nwpdata = self.nwp.extract(timestamp, lats, lons)
            # FIXME: with concurrent.futures, wait for sat and nwp to be finished
            cmicdata = self.cmic.extract(timestamp, lats, lons)
            demdata = self.dem.extract(timestamp, lats, lons)
            # FIXME: with concurrent.futures, wait for cmic and dem to be finished
            fogdata = self.fog.extract(timestamp, lats, lons)
            logger.info("Collected all fogdb components, putting it all together")
            df = _concat_mi_df_with_date(
                    satdata,
                    synop=synop,
                    nwp=nwpdata,
                    cmic=cmicdata,
                    dem=demdata,
                    fog=fogdata)
            if self.data is None:
                self.data = df
            else:
                self.data = pandas.concat([self.data, df], axis=0)

    def store(self, f):
        """Store database to file.

        Store database to a parquet file.

        Args:
            f (pathlib.Path or str): output file
        """
        if self.data is None:
            raise ValueError("No entries in database!")
        logger.info(f"Storing fog database to {f!s}")
        self.data.to_parquet(f)


def _concat_mi_df_with_date(df1, **dfs):
    """Concatenate multiple multi-index dataframes setting date.

    Having multiple dataframes with a [DATE, LATITUDE, LONGITUDE] MultiIndex,
    concatenate them column-wise, but taking the dates from the very first
    dataframe (lat/lon are still required to match).  The main dataframe
    dictates the dates for the others and is passed first, the rest are passed
    as keyword arguments (because we need their names to rename the dates).

    If lat and lon don't match, this will fail.
    """
    dfc = pandas.concat(
            [df1.reset_index("DATE")] +
            [df.reset_index("DATE").rename(columns={"DATE": f"date_{k:s}"})
                for (k, df) in dfs.items()],
            axis=1)
    return dfc.reset_index(["LATITUDE", "LONGITUDE"]).set_index(
            ["DATE", "LATITUDE", "LONGITUDE"])


class _DB(abc.ABC):
    """Get/cache/store/... DB content for quantity.

    Abstract class to do various operations such as get, cache, extract, store,
    etc. on a particular category of data within the database.  See the source
    code for examples of various implementations.
    """

    dependencies = None
    base = None
    _data = None

    @property
    @abc.abstractmethod
    def reader(self):
        raise NotImplementedError()  # pragma: no cover

    @property
    @abc.abstractmethod
    def name(self):
        raise NotImplementedError()  # pragma: no cover

    def __init__(self, dependencies=None):
        """Initialise DB object.

        Args:
            dependencies: Collection[DB instances]
                DB objects for which data must be collected first.
        """
        logger.debug(f"Initialising {self!s}")
        self.dependencies = dependencies if dependencies else {}
        self.base = pathlib.Path(appdirs.user_cache_dir("fogtools")) / "fogdb"
        self._data = {}

    @abc.abstractmethod
    def find(self, timestamp, complete=False):
        """Return (all) files needed at ``timestamp``.

        Check what files cover ``timestamp``.  Return a collection of files
        found.  If complete is True, return this collection only if all
        expected files are found, and an empty collection otherwise.

        Args:
            timestamp (Pandas.Timestamp): Time at which to collect.
            complete (Optional[bool]): Require completeness.
        """
        raise NotImplementedError()  # pragma: no cover

    def ensure(self, timestamp):
        logger.debug(f"Ensuring {self!s} is available")
        if not self.find(timestamp, complete=True):
            logger.debug("Input data unavailable or incomplete for "
                         f"{self!s} for {timestamp:%Y-%m-%d %H:%M}, "
                         "downloading / generating")
            self.store(timestamp)

    def ensure_deps(self, timestamp):
        for (k, dep) in self.dependencies.items():
            logger.debug(f"Ensuring dependency {k:s}")
            dep.ensure(timestamp)
            self.link(dep, timestamp)

    def load(self, timestamp):
        self.ensure(timestamp)
        logger.debug(f"Loading {self!s}")
        sc = satpy.Scene(
                filenames=self.find(timestamp, complete=True),
                reader=self.reader)
        sc.load(sc.available_dataset_names())
        return sc

    @abc.abstractmethod
    def store(self, timestamp):
        """Store in cache.
        """
        raise NotImplementedError()  # pragma: no cover

    def link(self, dep, timestamp):
        """If needed, add symlink for dependency

        If dependency ``dep`` has been generated but generating the product for
        self requires this to be in a certain location (such as for generating
        NWCSAF), this method can create such a symlink or symlinks.  Subclasses
        can override this, by default it does nothing.

        Args:
            dep (_DB): dependency in question
            timestamp (pandas.Timestamp): Time for which to generate
        """
        pass

    def extract(self, timestamp, lats, lons):
        """Extract data points

        Given a time and a series of lats and lons, extract data points from
        images/datasets.  Typically those lat/lons would correspond to
        ground stations.  This method assumes that self.load has been
        implemented to return a scene object.  If a subclass implements
        self.load differently then it must also override extract.

        Note: this will compute any dask arrays from which points are to be
        extracted (such as in the scene from ABI_.load).

        Args:
            timestamp (pandas.Timestamp): time for which to extract
            lats (array_like): latitudes for which to extract
            lons (array_like): longitudes for which to extract

        Returns:
            pandas.DataFrame with the desired data
        """
        sc = self.load(timestamp)
        logger.debug(f"Extracting data for {self!s} "
                     f"{timestamp:%Y-%m-%d %H:%M}")
        vals = {}
        # pyproj 2.6 does not support other arrays than ndarrays, this may
        # change with https://github.com/pyproj4/pyproj/issues/573 such that I
        # can pass any array_like; but with pyproj 2.6, passing a
        # pandas.Float64Index results in a SystemError, see for more info
        # https://pytroll.slack.com/archives/C17CEU728/p1589903078309800 and
        # onward conversation
        for da in sc:
            nm = f"{da.attrs.get('name', getattr(da, 'name'))!s}"
            if "area" not in da.attrs:
                logger.debug(
                        f"Not extracting from {nm:s}, "
                        "as it doesn't have an area attribute, probably "
                        "a non-geographical dataset.")
                continue
            if any(d not in da.dims for d in "xy"):
                logger.debug(
                        f"Not extracting from {nm:s}, "
                        "as it doesn't have both x and y dimensions. "
                        "It has: " + ",".join(da.dims))
                continue
            for d in set(da.dims) - {"x", "y"}:
                da = da.squeeze(d)
            (x, y) = da.attrs["area"].get_xy_from_lonlat(
                    numpy.array(lons),
                    numpy.array(lats))
            # x, y may contain masked values --- index where unmasked, and get
            # nan where masked
            try:
                src = da.data.compute()
            except AttributeError:
                src = da.data
            extr = src[
                numpy.where(x.mask, 0, y),
                numpy.where(y.mask, 0, x)]
            vals[da.attrs["name"]] = pandas.Series(
                    numpy.where(x.mask | y.mask, numpy.nan, extr),
                    index=pandas.MultiIndex.from_arrays(
                        [pandas.Series(da.attrs["start_time"]
                                       or pandas.Timestamp("NaT")).repeat(
                            lats.size),
                         lats, lons],
                        names=["DATE", "LATITUDE", "LONGITUDE"]))
        df = pandas.DataFrame(vals)
        return df

    def __str__(self):
        return f"[fogdb component {self.name:s}]"


class _Sat(_DB):
    """Placeholder class in case further satellites are added.
    """
    pass


class _ABI(_Sat):
    reader = "abi_l1b"
    name = "ABI"

    def _search_file_two_dirs(self, ts1, ts2, chan):
        """Look through two directories for file covering now

        Even when looking for file covering NOW, still need to search in both
        directory covering now AND in directory covering T-15 minutes
        """
        dirs = {
            abi.get_dl_dir(
                self.base,
                ts - pandas.Timedelta(i, "minutes"),
                chan)
            for ts in (ts1, ts2)
            for i in (0, 15)}
        return collections.ChainMap(*[
                satpy.readers.find_files_and_readers(
                    ts1.to_pydatetime().replace(tzinfo=None),
                    ts2.to_pydatetime().replace(tzinfo=None),
                    dir,
                    "abi_l1b",
                    missing_ok=True)
                for dir in dirs])

    def _chan_ts_exists(self, ts, chan):
        """Check if one file covering timestamp for channel exists.

        Returns a collection of what has been found.
        """

        # ABI full disk files appear either ever 15 minutes (mode M3) or every
        # 10 minutes (mode M6), but the end time is around 10 minutes after the
        # start time even in mode M3, with gaps between files.  This means we
        # don't always find a file covering exactly start_time, but if we don't
        # we are still interested in the most recent file as long as it covers
        # T-10 minutes.  If there is a file covering now, we accept it,
        # otherwise we accept a file covering between T-10 minutes and now.
        # This will still give a false positive for "exists" if there is a file
        # at T-10 minutes but none at now, even though there should be one now.
        #
        # How to tell the difference between "there is no file, but there
        # should be" and "there is no file, and we shouldn't expect one"?
        # Based on mode?  What if mode changes?  For now we accept the false
        # positives.

        # even when looking for file covering NOW, need to search in directory
        # including for T-15 minutes, delegate this to _search_file_two_dirs
        files = self._search_file_two_dirs(ts, ts, chan)
        cnt1 = files.get("abi_l1b", [])
        if len(cnt1) == 1:
            return {pathlib.Path(cnt1[0])}
        elif len(cnt1) > 1:
            raise FogDBError(f"Channel {chan:d} found multiple times?! "
                             + ", ".join(str(c) for c in cnt1))
        # try again with T - 10 minutes
        start_search = ts - pandas.Timedelta(10, "minutes")
        files = self._search_file_two_dirs(start_search, ts, chan)
        if not files:
            return set()
        cnt2 = files["abi_l1b"]
        if len(cnt2) == 1:
            return {pathlib.Path(cnt2[0])}
        elif len(cnt2) < 1:  # not sure if this is possible
            raise RuntimeError(
                    "Got empty file list from satpys "
                    "find_files_and_readers.  "
                    "This cannot happen.")  # pragma: no cover
        elif len(cnt2) > 1:
            # if T-0 is not found, T-10 should not be found twice
            raise FogDBError(f"Channel {chan:d} found multiple times?! "
                             + ", ".join(str(c) for c in cnt2))

    def find(self, timestamp, complete=True, past=False):
        """Check if files covering timestamp exist

        Check if ABI files covering 'timestamp' exist for all channels.
        If ``past`` is True, will also ensure ABI files covering T-60 minutes
        up to T-0 minutes exist, as SAFNWC software can use this.
        """

        found = set()
        # So this function either searches for:
        #   - ``[T-x, T]``
        #   - ``[T-y, T]``
        #
        # Is x always at most 15 minutes?
        #
        # Problem with scan modes, such that the end of file x doesn't
        # correspond to the start of file x+1, there are gaps as it's doing
        # C, M1, or M2...  need to cover case where the time is not covered.
        # I actually want to do the opposite.  satpy.find_files_from_readers
        # will be strict here, but to me it's still a match even if the image
        # was finished taking 10 seconds ago.
        #
        # In M6 NWCSAF searches T-60, T-20, in M3 it searches T-60, T-30.
        # I'll check that T-60 and T-0 must exist, as well as either T-30 or
        # T-20.

        if not complete:
            raise NotImplementedError("ABI.find only implemented for complete")

        ot = functools.partial(pandas.Timedelta, unit="minutes")
        logger.debug("Checking all required ABI channels at "
                     f"{timestamp:%Y-%m-%d %H:%M}")
        found = set()
        for chan in abi.nwcsaf_abi_channels | abi.fogpy_abi_channels:
            logger.debug(f"Checking channel {chan:d}")
            chan_ts = self._chan_ts_exists(timestamp, chan)
            if not chan_ts:
                logger.debug(f"Channel {chan:d} missing at "
                             f"{timestamp:%Y-%m-%d %H:%M}")
                return set()
            found.update(chan_ts)
            if past:
                chan_ts_min = {}
                for i in (20, 30, 60):
                    chan_ts_min[i] = self._chan_ts_exists(
                            timestamp - ot(i), chan)
                if not (chan_ts_min[60] and chan_ts_min[20]
                        or chan_ts_min[30]):
                    logger.debug(f"Channel {chan:d} available at "
                                 f"{timestamp:%Y-%m-%d %H:%M}, but missing "
                                 "one or more previous data files")
                    return set()
                found.update(*(x for i in (20, 30, 60)
                               if (x := chan_ts_min[i])))  # noqa: E203, E231
        else:
            return found
        raise RuntimeError("This code is unreachable")  # pragma: no cover

    def store(self, timestamp):
        """Store ABI for timestamp

        Store ABI to disk to ensure coverage for timestamp t
        """
        # This also needs to consider the "impossible" option if the relevant
        # file doesn't exist at the server, because a certain time is not
        # covered, either because it's out of range for ABI, or because the
        # mode asked (F, C, M1, M2) is not available at that time.
        #
        # Does the latter actually matter?  Every pixel is anyway measured at a
        # particular time within [T, T+delta_T], whether the rest of delta_T is
        # spent on F, C, M1, or M2 doesn't matter, does it?  That means the end
        # time is not relevant?
        abi.download_abi_period(
                timestamp-pandas.Timedelta(65, "minutes"),
                timestamp+pandas.Timedelta(5, "minutes"),
                tps="F",
                basedir=self.base)

    def load(self, timestamp):
        """Get scene containing relevant ABI channels
        """
        self.ensure(timestamp)
        selection = self.find(timestamp, complete=True)
        # I want to select those files where the time matches.  More files may
        # have been downloaded, in particular for the benefit of NWCSAF.  How
        # to do this matching?  Could use pathlib.Path.match or perhaps
        # satpy.readers.group_files.
        #
        # cannot match against {timestamp:%Y%j%H%M%S%f} (which I copied from
        # the Satpy abi.yaml definition file): strftime will always
        # generate a 6-digit microsecond component, but the ABI filenames only
        # contain a single digit for deciseconds (see PUG L1B, Volume 3, page
        # 291, # PDF page 326).  This doesn't affect strptime which is
        # apparently what Satpy uses.
        logger.debug("Loading ABI from local disk")
        sc = satpy.Scene(
                filenames={str(x) for x in selection},
                reader="abi_l1b")
        sc.load([f"C{ch:>02d}" for ch in
                 abi.nwcsaf_abi_channels | abi.fogpy_abi_channels])
        return sc


class _NWP(_DB):
    pass


class _ICON(_NWP):
    reader = "grib"
    name = "ICON"

    def find(self, timestamp, complete=False):
        """Get best ICON path for timestamp.

        Given a timestamp, get the most suitable ICON path to read.  That's
        either the analysis file (if nearest hour correspond to one) or a
        forecast for up to five hours.
        """

        rb = sky.RequestBuilder(self.base)
        timestamp = timestamp.round("H")  # get forecast for nearest whole hour
        # get six-hour forecast period corresponding to timestamp, up to next
        # analysis
        period = sky.timestamp2period(timestamp)
        rb.get_request_ba(sky.period2daterange(period))
        # all expected output files according to the sky query builder
        exp = rb.expected_output_files
        fn = sky.make_icon_nwcsaf_filename(
                self.base,
                period.start_time,
                timestamp.hour - period.start_time.hour)
        if fn not in exp:
            raise RuntimeError("Impossible")  # pragma: no cover
            # "I would expect filename {fn!s}, but I'm told "
            # "to expect only {','.join([str(f) for f in exp])!s}")
        if complete and not fn.exists():
            return set()
        else:
            # I don't care about the logfiles "ihits" and "info"
            return {fn}

    def store(self, timestamp):
        """Get model analysis and forecast for input to NWCSAF

        Get model analysis and forecast that we need as input to NWCSAF.
        This will come from ICON.
        """

        logger.info(f"Retrieving ICON from SKY for {timestamp:%Y-%m-%d %H:%M}")
        period = sky.timestamp2period(timestamp)
        sky.get_and_send(self.base, period)


class _CMIC(_DB):
    """Parent class for any cloud microphysics-related functionality.

    Currently empty, but if there are mulitple sources perhaps some
    functionality will be shared.
    """
    pass


class _NWCSAF(_CMIC):
    """Class for handling NWCSAF output.

    Expects that the SAFNWC environment variable is set for correct
    functioning.  See NWCSAF software documentation.
    """
    reader = "nwcsaf-geo"
    name = "NWCSAF-GEO"

    def __init__(self, *args, **kwargs):
        super().__init__(*args, **kwargs)
        base = os.getenv("SAFNWC")
        if not base:
            raise FogDBError("Environment variable SAFNWC not set")
        self.base = pathlib.Path(base)

    def find(self, timestamp, complete=False):
        before = timestamp - pandas.Timedelta(15, "minutes")
        return satpy.readers.find_files_and_readers(
            before.to_pydatetime().replace(tzinfo=None),
            timestamp.to_pydatetime().replace(tzinfo=None),
            self.base / "export" / "CMIC",
            "nwcsaf-geo",
            missing_ok=True).get("nwcsaf-geo", set())

    def store(self, timestamp):
        """Store NWCSAF output.

        The NWCSAF output is generated using the SAFNWC software.  Whenever the
        software is running and the dependencies are present in the right
        place, it should be generated automatically.  This function ensures
        that the dependencies are in the right place and starts running the
        SAFNWC software if needed, but does not wait for the files to be
        present.
        """
        # This is generated with the SAFNWC software, see
        # <https://ninjoservices.dwd.de/wiki/display/SATMET/NWC+SAF+Software
        #  #NWCSAFSoftware-NWCSAFv2018.1f%C3%BCrOFF-LINEmodemitGOES-16ABIDaten>
        # and http://www.nwcsaf.org/
        #
        # normally, if the Task Monitor (TM) is running, it be monitoring for
        # changes and # start processing automatically when satellite files
        # are added.

        if timestamp > pandas.Timestamp("2019-04-23"):
            raise FogDBError("ABI-NWCSAF newer than 2019-04-23 not "
                             "supported, see fogtools#19")
        self.ensure_deps(timestamp)
        if not self.is_running():
            self.start_running()

    @staticmethod
    def is_running():
        """Check whether the NWCSAF software is running.

        Using the task manager, check whether the NWCSAF software is running.
        Return True if it is or False otherwise.  Raises CalledProcessError if
        the task manager doesn't exist or exits with a different errorcode than
        1 (such as with a signal).  Raises a FogDBError if the task manager
        exited successfully but with an unexpected output.
        """

        # need to use a temporary file because ``tm`` refuses to write to a
        # pipe (it will fail with Segmentation Fault), it can write to a file
        # with the -o flag
        logger.debug("Checking NWCSAF software status")
        with tempfile.NamedTemporaryFile(mode="rb") as ntf:
            try:
                subprocess.run(["tm", f"-o{ntf.name:s}", "status"], check=True)
            except subprocess.CalledProcessError as cpe:
                if cpe.returncode == 1:
                    return False
                else:
                    raise
            out = ntf.read()
            if b"Active Mode" not in out:
                raise FogDBError("Unexpected output from task manager:\n" +
                                 out.decode("ascii"))
        return True

    def start_running(self):
        """Run NWCSAF software.

        Start running the NWCSAF software.  As this takes a moment to get
        started, users might want to run this module using
        `ThreadPoolExecutor.submit`.

        Returns:
            CalledProcess
        """
        logger.info("Starting NWCSAF software")
        return subprocess.run(["SAFNWCTM"], check=True)

    def _get_dep_loc(self, dep):
        """Find location from where dependency should be symlinked.

        The SAFNWC software expects input data to be in a particular directory,
        but the data may be elsewhere.  This method determines where
        these data are expected by the SAFNWC software.
        """
        p = pathlib.Path(self.base) / "import"
        if isinstance(dep, _Sat):
            return p / "Sat_data"
        elif isinstance(dep, _NWP):
            return p / "NWP_data"
        else:
            raise TypeError("Passed unrecognised dependency type: "
                            f"{type(dep)!s}")

    def link(self, dep, timestamp):
        """Link NWCSAF dependency.

        Data generated for a dependency is probably not where NWCSAF wants it.
        Add symlinks so that NWCSAF can find it.
        """
        logger.debug("Linking NWCSAF dependenices")
        link_dsts = dep.find(timestamp, complete=True)
        link_src_dir = self._get_dep_loc(dep)
        link_src_dir.mkdir(exist_ok=True, parents=True)
        for p in link_dsts:
            src = (link_src_dir / p.name)
            try:
                src.symlink_to(p)
            except FileExistsError:
                logger.warning(f"Src already exists: {src!s}")

    def wait_for_output(self, timestamp, timeout=600):
        """Wait for SAFNWC outputs.

        With the SAFNWC code running, wait until the results are there.
        """
        if not self.is_running():
            raise FogDBError("SAFNWC is not running")
        t = 0
        logger.info("Waiting for SAFNWC results in "
                    f"{self.base / 'export' / 'cmic'!s}")
        while t < timeout:
            if self.find(timestamp, complete=True):
                return
            time.sleep(10)
            t += 10
        else:
            raise FogDBError(f"No SAFNWC result after {timeout:d} s")

    def ensure(self, timestamp):
        """Ensure that NWCSAF output for timestamp exists.

        Generate NWCSAF output (using self.store) and wait for results.
        To generate without waiting, call self.store.
        """
        self.store(timestamp)
        self.wait_for_output(timestamp)


class _Ground(_DB):
    """Base class for any ground-based datasets.

    Currently empty.
    """
    pass


class _SYNOP(_Ground):
    """Base class for handling data from the Integrated Surface Dataset (ISD).
    """
    reader = None  # cannot be read with Satpy
    name = "SYNOP/ISD"

    def find(self, timestamp, complete=False):
        loc = isd.get_db_location()
        if complete and not loc.exists():
            return set()
        else:
            return {loc}

    _db = None

    def load(self, timestamp, tol=pandas.Timedelta("30m")):
        """Get ground based measurements from Integrated Surface Dataset.

        Return ground based measurements from the Integrated Surface Dataset
        (ISD) for timestamp within tolerance.

        Args:
            timestamp (pandas.Timestamp): Time for which to locate
                measurements.
            tol (Optional[pandas.Timedelta]): Tolerance, measurements how long
                before or after the requested time to consider a match.
                Defaults to 30m.

        Returns:
            pandas.Dataframe with measurements
        """
        self.ensure(timestamp)
        if self._db is None:
            logger.debug("Reading ground measurements database from locally "
                         "stored selection of ISD")
            db = isd.read_db()
            if db.index.names != ["DATE", "LATITUDE", "LONGITUDE"]:
                db = db.set_index(["DATE", "LATITUDE", "LONGITUDE"])
            self._db = db.sort_index()
        return self._db.loc[timestamp-tol:timestamp+tol]

    def store(self, _):
        """Create ISD database locally.  See isd module.
        """
        isd.create_db()


class _DEM(_DB):
    """Class for handling digital elevation model data.
    """
    reader = "generic_image"
    name = "DEM"

    _regions = {"new-england": "abi", "europe": "seviri"}
    location = None

    def __init__(self, region):
        """Initialise DEM class.

        Initialise class to provide DEM information to database.

        Args:
            region (str): Either "new-england" or "europe"
        """

        D = yaml.load(
                open(
                    pkg_resources.resource_filename(
                        "fogpy",
                        f"etc/composites/{self._regions[region]:s}.yaml"),
                    "r"),
                Loader=yaml.loader.UnsafeLoader)
        self.region = region
        self.location = pathlib.Path(pkg_resources.resource_filename(
                "fogpy",
                D["composites"]["_intermediate_fls_day"]["path_dem"]))

    def find(self, timestamp, complete=False):
        if complete and not self.location.exists():
            return set()
        else:
            return {self.location}

    def store(self, _):
        """Download DEM for New England.

        Uses `fogpy.utils` module.
        """
        if self.region == "new-england":
            logger.info("Downloading DEMs")
            fogpy.utils.dl_dem(self.location)
        else:
            raise NotImplementedError("Can only download New England DEM")

    def load(self, timestamp):
        """Load Digital Elevation Model.

        Loads it as a scene object with the dataset ``"dem"``.
        """
        sc = super().load(timestamp)
        sc["dem"] = sc["image"]
        del sc["image"]
        return sc


class _Fog(_DB):
    """Gather fog outputs.

    Run fogpy to collect fog products.
    So far implemented for ABI / NWCSAF-GEO.
    """

    reader = "generic_image"  # stored as geotiff
    name = "Fogpy"

    def find(self, timestamp, complete=False, sensorreader="nwcsaf-geo"):
        b = self.base / f"fog-{timestamp:%Y%m%d-%H%M}.tif"
        if complete and not b.exists():
            return set()
        else:
            return {b}

    def store(self, timestamp):
        logger.info("Calculating fog")
        sc = core.get_fog(
                "abi_l1b",
                self.dependencies["sat"].find(timestamp),
                "nwcsaf-geo",
                self.dependencies["cmic"].find(timestamp),
                "new-england-500",
                "overview")
        sc.save_dataset("fls_day", str(self.find(timestamp).pop()))

    def load(self, timestamp):
        sc = super().load(timestamp)
        sc["fog"] = sc["image"]
        del sc["image"]
        return sc


# TODO: _IFS, _COSMO, _METAR, _SWIS, _SEVIRI<|MERGE_RESOLUTION|>--- conflicted
+++ resolved
@@ -27,13 +27,7 @@
 import yaml.loader
 import appdirs
 
-<<<<<<< HEAD
-import sattools.io
-
-from . import abi, sky, isd, core, dem, log
-=======
-from . import abi, sky, isd, core
->>>>>>> 549c4863
+from . import abi, sky, isd, core, log
 
 logger = logging.getLogger(__name__)
 
