language: python
python:
  - "3.7"
  - "3.8"
env:
  global:
    - PYTHON_VERSION=$TRAVIS_PYTHON_VERSION
    - MAIN_CMD="pytest"
<<<<<<< HEAD
    - CONDA_DEPENDENCIES="satpy setuptools pyresample pytest-cov coveralls coverage codecov matplotlib pillow pandas s3fs pytables pyarrow dask"
=======
    - CONDA_DEPENDENCIES="satpy setuptools pyresample pytest-cov coveralls coverage codecov matplotlib pillow pandas s3fs pytables pyarrow tabulate"
>>>>>>> d7ab9a7e
    - PIP_DEPENDENCIES=""
    - CONDA_CHANNELS="rttools conda-forge"
    - CONDA_CHANNEL_PRIORITY="strict"
    - SETUP_XVFB=False
    - EVENT_TYPE="push pull_request"
install:
  - git clone --depth 1 git://github.com/astropy/ci-helpers.git
  - source ci-helpers/travis/setup_conda.sh
  - pip install git+https://github.com/pytroll/fogpy.git
<<<<<<< HEAD
=======
  - pip install git+https://github.com/atmtools/typhon.git
  - pip install pandas==1.0.0rc0
>>>>>>> d7ab9a7e
  - pip install --no-deps -e .
script:
  - $MAIN_CMD $SETUP_CMD
after_success:
  - coveralls
  - codecov<|MERGE_RESOLUTION|>--- conflicted
+++ resolved
@@ -6,11 +6,7 @@
   global:
     - PYTHON_VERSION=$TRAVIS_PYTHON_VERSION
     - MAIN_CMD="pytest"
-<<<<<<< HEAD
-    - CONDA_DEPENDENCIES="satpy setuptools pyresample pytest-cov coveralls coverage codecov matplotlib pillow pandas s3fs pytables pyarrow dask"
-=======
     - CONDA_DEPENDENCIES="satpy setuptools pyresample pytest-cov coveralls coverage codecov matplotlib pillow pandas s3fs pytables pyarrow tabulate"
->>>>>>> d7ab9a7e
     - PIP_DEPENDENCIES=""
     - CONDA_CHANNELS="rttools conda-forge"
     - CONDA_CHANNEL_PRIORITY="strict"
@@ -20,11 +16,7 @@
   - git clone --depth 1 git://github.com/astropy/ci-helpers.git
   - source ci-helpers/travis/setup_conda.sh
   - pip install git+https://github.com/pytroll/fogpy.git
-<<<<<<< HEAD
-=======
   - pip install git+https://github.com/atmtools/typhon.git
-  - pip install pandas==1.0.0rc0
->>>>>>> d7ab9a7e
   - pip install --no-deps -e .
 script:
   - $MAIN_CMD $SETUP_CMD
